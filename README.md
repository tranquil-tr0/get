# Get

A CLI tool to install and manage packages from GitHub, helping you avoid outdated or unused packages cluttering your system.

## Install

<<<<<<< HEAD
The release is a standalone binary. Simply download, place it in your `$PATH`, and start using.
=======
---
built with go and conda
>>>>>>> 782116ba
<|MERGE_RESOLUTION|>--- conflicted
+++ resolved
@@ -4,9 +4,7 @@
 
 ## Install
 
-<<<<<<< HEAD
 The release is a standalone binary. Simply download, place it in your `$PATH`, and start using.
-=======
+
 ---
-built with go and conda
->>>>>>> 782116ba
+built with go and conda